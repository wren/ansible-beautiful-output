--- conflicted
+++ resolved
@@ -87,13 +87,8 @@
     from collections import Sequence
 from numbers import Number
 from os.path import basename, isdir
-<<<<<<< HEAD
 
 TERMINAL_WIDTH = 110
-=======
-from watchdog.observers import Observer
-from watchdog.events import FileSystemEventHandler, EVENT_TYPE_CREATED
->>>>>>> d04d43e4
 
 _symbol = {
     "success": to_text("✔"),
@@ -238,11 +233,7 @@
     truncated_width = width - truncsize
 
     return stringc(
-<<<<<<< HEAD
-        to_text(justfn(value, width))
-=======
         to_text(justfn(str(value), width))
->>>>>>> d04d43e4
         if do_not_trucate
         else to_text("{0}{1}".format(
             value[:truncated_width] if justfn == str.ljust else truncate_placeholder,
